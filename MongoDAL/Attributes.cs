--- conflicted
+++ resolved
@@ -1,5 +1,4 @@
-﻿using MongoDB.Bson;
-using MongoDB.Bson.Serialization.Attributes;
+﻿using MongoDB.Bson.Serialization.Attributes;
 using System;
 
 namespace MongoDAL
@@ -8,18 +7,5 @@
     /// Indicates that this property should be ignored when this class is persisted to MongoDB.
     /// </summary>
     [AttributeUsage(AttributeTargets.Property | AttributeTargets.Field)]
-<<<<<<< HEAD
-    public class MongoIgnoreAttribute : BsonIgnoreAttribute { }
-
-    /// <summary>
-    /// Indicates that this property is a reference to one or more entities in MongoDB.
-    /// </summary>
-    [AttributeUsage(AttributeTargets.Property | AttributeTargets.Field)]
-    public class MongoRefAttribute : BsonRepresentationAttribute
-    {
-        public MongoRefAttribute() : base(BsonType.ObjectId) { }
-    }
-=======
     public class IgnoreAttribute : BsonIgnoreAttribute { }   
->>>>>>> dc6b6bde
 }