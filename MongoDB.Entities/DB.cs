﻿using System;
using System.Linq;
using MongoDB.Driver;
using MongoDB.Bson;
using MongoDB.Driver.Linq;
using System.Linq.Expressions;
using MongoDB.Bson.Serialization.Conventions;
using System.Threading.Tasks;
using System.Collections.Generic;
using MongoDB.Bson.Serialization;
using System.Reflection;

namespace MongoDB.Entities
{
    public class DB
    {
        private static IMongoDatabase _db = null;

        /// <summary>
        /// Initializes the MongoDB connection with the given connection parameters.
        /// </summary>
        /// <param name="database">Name of the database</param>
        /// <param name="host">Adderss of the MongoDB server</param>
        /// <param name="port">Port number of the server</param>
        public DB(string database, string host = "127.0.0.1", int port = 27017)
        {

            Initialize(
                new MongoClientSettings { Server = new MongoServerAddress(host, port) },
                database);
        }

        /// <summary>
        /// Initializes the MongoDB connection with an advanced set of parameters.
        /// </summary>
        /// <param name="settings">A MongoClientSettings object</param>
        /// <param name="database">Name of the database</param>
        public DB(MongoClientSettings settings, string database)
        {
            Initialize(settings, database);
        }

        private void Initialize(MongoClientSettings settings, string database)
        {
            if (_db != null) throw new InvalidOperationException("Database connection is already initialized!");
            if (string.IsNullOrEmpty(database)) throw new ArgumentNullException("Database", "Database name cannot be empty!");

            try
            {
                _db = new MongoClient(settings).GetDatabase(database);
<<<<<<< HEAD
                _db.ListCollections().ToList().Count(); //get the collection count so that db connection is established
=======
                _db.ListCollections().ToList().Count(); //get the collection count so that first db connection is established
>>>>>>> 1b8ca040
            }
            catch (Exception)
            {
                _db = null;
                throw;
            }

            ConventionRegistry.Register(
                "IgnoreExtraElements",
                new ConventionPack { new IgnoreExtraElementsConvention(true) },
                type => true);

            ConventionRegistry.Register(
                "IgnoreManyProperties",
                new ConventionPack { new IgnoreManyPropertiesConvention() },
                type => true);
        }

        private static IMongoCollection<T> GetCollection<T>()
        {
<<<<<<< HEAD
            return _db.GetCollection<T>(GetCollectionName<T>());
=======
            CheckIfInitialized();
            return _db.GetCollection<T>(typeof(T).Name);
>>>>>>> 1b8ca040
        }

        internal static IMongoCollection<Reference> GetRefCollection(string name)
        {
            CheckIfInitialized();
            return _db.GetCollection<Reference>(name);
        }

        internal async static Task CreateIndexAsync<T>(CreateIndexModel<T> model)
        {
<<<<<<< HEAD
            CheckIfInitialized();
=======
>>>>>>> 1b8ca040
            await GetCollection<T>().Indexes.CreateOneAsync(model);
        }

        internal async static Task DropIndexAsync<T>(string name)
        {
            await GetCollection<T>().Indexes.DropOneAsync(name);
        }

        /// <summary>
        /// Exposes MongoDB collections as IQueryable in order to facilitate LINQ queries.
        /// </summary>
        /// <typeparam name="T">Any class that inherits from Entity</typeparam>
        public static IMongoQueryable<T> Collection<T>()
        {
            return GetCollection<T>().AsQueryable();
        }
                
        /// <summary>
        /// Persists an entity to MongoDB
        /// </summary>
        /// <typeparam name="T">Any class that inherits from Entity</typeparam>
        /// <param name="entity">The instance to persist</param>
        public static void Save<T>(T entity) where T : Entity
        {
            SaveAsync<T>(entity).GetAwaiter().GetResult();
        }

        /// <summary>
        /// Persists an entity to MongoDB
        /// </summary>
        /// <typeparam name="T">Any class that inherits from Entity</typeparam>
        /// <param name="entity">The instance to persist</param>
        async public static Task SaveAsync<T>(T entity) where T : Entity
        {
            if (string.IsNullOrEmpty(entity.ID)) entity.ID = ObjectId.GenerateNewId().ToString();
            entity.ModifiedOn = DateTime.UtcNow;

            await GetCollection<T>()
                 .ReplaceOneAsync(x => x.ID.Equals(entity.ID),
                  entity,
                  new UpdateOptions() { IsUpsert = true });
        }

        /// <summary>
        /// Deletes a single entity from MongoDB.
        /// <para>HINT: If this entity is referenced by one-to-many/many-to-many relationships, those references are also deleted.</para>
        /// </summary>
        /// <typeparam name="T">Any class that inherits from Entity</typeparam>
        /// <param name="ID">The Id of the entity to delete</param>
        public static void Delete<T>(string ID) where T : Entity
        {
            DeleteAsync<T>(ID).GetAwaiter().GetResult();
        }

        /// <summary>
        /// Deletes a single entity from MongoDB.
        /// <para>HINT: If this entity is referenced by one-to-many/many-to-many relationships, those references are also deleted.</para>
        /// </summary>
        /// <typeparam name="T">Any class that inherits from Entity</typeparam>
        /// <param name="ID">The Id of the entity to delete</param>
        async public static Task DeleteAsync<T>(string ID) where T : Entity
        {
            CheckIfInitialized();
            var collectionNames = await _db.ListCollectionNames().ToListAsync();

            //Book
            var typeName = typeof(T).Name;

            //[(PropName)Book~Author(PropName)] / [Book~Author(PropName)]
            var parentCollections = collectionNames.Where(name => name.Contains(typeName + "~")).ToArray();

            //[(PropName)Author~Book(PropName)] / [Author~Book(PropName)]
            var childCollections = collectionNames.Where(name => name.Contains("~" + typeName)).ToArray();

            var tasks = new List<Task>();

            foreach (var cName in parentCollections)
            {
                tasks.Add(_db.GetCollection<Reference>(cName).DeleteManyAsync(r => r.ParentID.Equals(ID)));
            }

            foreach (var cName in childCollections)
            {
                tasks.Add(_db.GetCollection<Reference>(cName).DeleteManyAsync(r => r.ChildID.Equals(ID)));
            }

            tasks.Add(GetCollection<T>().DeleteOneAsync(x => x.ID.Equals(ID)));

            await Task.WhenAll(tasks);
        }

        /// <summary>
        /// Deletes matching entities from MongoDB
        /// <para>HINT: If these entities are referenced by one-to-many/many-to-many relationships, those references are also deleted.</para>
        /// </summary>
        /// <typeparam name="T">Any class that inherits from Entity</typeparam>
        /// <param name="expression">A lambda expression for matching entities to delete.</param>
        public static void Delete<T>(Expression<Func<T, bool>> expression) where T : Entity
        {
            DeleteAsync<T>(expression).GetAwaiter().GetResult();
        }

        /// <summary>
        /// Deletes matching entities from MongoDB
        /// <para>HINT: If these entities are referenced by one-to-many/many-to-many relationships, those references are also deleted.</para>
        /// </summary>
        /// <typeparam name="T">Any class that inherits from Entity</typeparam>
        /// <param name="expression">A lambda expression for matching entities to delete.</param>
        async public static Task DeleteAsync<T>(Expression<Func<T, bool>> expression) where T : Entity
        {
            var IDs = await DB.Collection<T>()
                              .Where(expression)
                              .Select(e => e.ID)
                              .ToListAsync();

            foreach (var id in IDs)
            {
                await DeleteAsync<T>(id);
            }
        }

        /// <summary>
        /// Deletes matching entities from MongoDB
        /// <para>HINT: If these entities are referenced by one-to-many/many-to-many relationships, those references are also deleted.</para>
        /// </summary>
        /// <typeparam name="T">Any class that inherits from Entity</typeparam>
        /// <param name="IDs">An IEnumerable of entity IDs</param>
        public static void Delete<T>(IEnumerable<String> IDs) where T : Entity
        {
            DeleteAsync<T>(IDs).GetAwaiter().GetResult();
        }

        /// <summary>
        /// Deletes matching entities from MongoDB
        /// <para>HINT: If these entities are referenced by one-to-many/many-to-many relationships, those references are also deleted.</para>
        /// </summary>
        /// <typeparam name="T">Any class that inherits from Entity</typeparam>
        /// <param name="IDs">An IEnumerable of entity IDs</param>
        async public static Task DeleteAsync<T>(IEnumerable<String> IDs) where T : Entity
        {
            foreach (var id in IDs)
            {
                await DeleteAsync<T>(id);
            }
        }

        /// <summary>
        /// Find an Entity by it's ID
        /// </summary>
        /// <typeparam name="T">Any class that inherits from Entity</typeparam>
        /// <param name="ID">The unique ID of the entity to find</param>
        /// <returns>The entity matching the ID supplied</returns>
        public static T Find<T>(string ID) where T : Entity
        {
            return FindAsync<T>(ID).GetAwaiter().GetResult();
        }

        /// <summary>
        /// Find an Entity by it's ID
        /// </summary>
        /// <typeparam name="T">Any class that inherits from Entity</typeparam>
        /// <param name="ID">The unique ID of the entity to find</param>
        /// <returns>The entity matching the ID supplied</returns>
        async public static Task<T> FindAsync<T>(string ID) where T : Entity
        {
            return await (await DB.GetCollection<T>().FindAsync(d => d.ID == ID)).SingleOrDefaultAsync();
        }

        /// <summary>
        /// Find an Entity by supplying a lambda expression.
        /// </summary>
        /// <typeparam name="T">Any class that inherits from Entity</typeparam>
        /// <param name="expression">A lambda expression for matching Entities</param>
        /// <returns>A list of Entities matching the supplied lambda expression</returns>
        public static List<T> Find<T>(Expression<Func<T, bool>> expression)
        {
            return FindAsync<T>(expression).GetAwaiter().GetResult();
        }

        /// <summary>
        /// Find an Entity by supplying a lambda expression.
        /// </summary>
        /// <typeparam name="T">Any class that inherits from Entity</typeparam>
        /// <param name="expression">A lambda expression for matching Entities</param>
        /// <returns>A list of Entities matching the supplied lambda expression</returns>
        async public static Task<List<T>> FindAsync<T>(Expression<Func<T, bool>> expression)
        {
            return await (await DB.GetCollection<T>().FindAsync(expression)).ToListAsync();
        }

<<<<<<< HEAD
        ///// <summary>
        ///// Define an index for a given Entity collection.
        ///// </summary>
        ///// <typeparam name="T">Any class that inherits from Entity</typeparam>
        ///// <param name="type">Specify the type of index to create</param>
        ///// <param name="options">Specify the indexing options</param>
        ///// <param name="propertiesToIndex">x => x.Prop1, x => x.Prop2, x => x.PropEtc</param>
        //public static void DefineIndex<T>(Type type, Options options, params Expression<Func<T, object>>[] propertiesToIndex)
        //{
        //    DefineIndexAsync<T>(type, options, propertiesToIndex).GetAwaiter().GetResult();
        //}

        ///// <summary>
        ///// Define an index for a given Entity collection.
        ///// </summary>
        ///// <typeparam name="T">Any class that inherits from Entity</typeparam>
        ///// <param name="type">Specify the type of index to create</param>
        ///// <param name="priority">Specify the indexing priority</param>
        ///// <param name="propertiesToIndex">x => x.Prop1, x => x.Prop2, x => x.PropEtc</param>
        //public static void DefineIndex<T>(Type type, Priority priority, params Expression<Func<T, object>>[] propertiesToIndex)
        //{
        //    DefineIndexAsync<T>(
        //        type,
        //        priority,
        //        propertiesToIndex).GetAwaiter().GetResult();
        //}

        ///// <summary>
        ///// Define an index for a given Entity collection.
        ///// </summary>
        ///// <typeparam name="T">Any class that inherits from Entity</typeparam>
        ///// <param name="type">Specify the type of index to create</param>
        ///// <param name="options">Specify the indexing options</param>
        ///// <param name="propertiesToIndex">x => x.Prop1, x => x.Prop2, x => x.PropEtc</param>
        //async public static Task DefineIndexAsync<T>(Type type, Options options, params Expression<Func<T, object>>[] propertiesToIndex)
        //{
        //    CheckIfInitialized();

        //    var propNames = new SortedSet<string>();

        //    var keyDefs = new List<IndexKeysDefinition<T>>();

        //    foreach (var property in propertiesToIndex)
        //    {
        //        var member = property.Body as MemberExpression;
        //        if (member == null) member = (property.Body as UnaryExpression)?.Operand as MemberExpression;
        //        if (member == null) throw new ArgumentException("Unable to get property name");
        //        propNames.Add(member.Member.Name);

        //    }


        //    foreach (var prop in propNames)
        //    {
        //        switch (type)
        //        {
        //            case Type.Ascending:
        //                keyDefs.Add(Builders<T>.IndexKeys.Ascending(prop));
        //                break;
        //            case Type.Descending:
        //                keyDefs.Add(Builders<T>.IndexKeys.Descending(prop));
        //                break;
        //            case Type.Geo2D:
        //                keyDefs.Add(Builders<T>.IndexKeys.Geo2D(prop));
        //                break;
        //            case Type.Geo2DSphere:
        //                keyDefs.Add(Builders<T>.IndexKeys.Geo2DSphere(prop));
        //                break;
        //            case Type.GeoHaystack:
        //                keyDefs.Add(Builders<T>.IndexKeys.GeoHaystack(prop));
        //                break;
        //            case Type.Hashed:
        //                keyDefs.Add(Builders<T>.IndexKeys.Hashed(prop));
        //                break;
        //            case Type.Text:
        //                keyDefs.Add(Builders<T>.IndexKeys.Text(prop));
        //                break;
        //        }
        //    }

        //    options.Name = typeof(T).Name;
        //    if (type == Type.Text)
        //    {
        //        options.Name = $"{options.Name}[TEXT]";
        //    }
        //    else
        //    {
        //        options.Name = $"{options.Name}[{string.Join("-", propNames)}]";
        //    }

        //    var indexModel = new CreateIndexModel<T>(
        //                            Builders<T>.IndexKeys.Combine(keyDefs),
        //                            options.ToCreateIndexOptions());
        //    try
        //    {
        //        await GetCollection<T>().Indexes.CreateOneAsync(indexModel);
        //    }
        //    catch (MongoCommandException x)
        //    {
        //        if (x.Code == 85)
        //        {
        //            await GetCollection<T>().Indexes.DropOneAsync(options.Name);
        //            await GetCollection<T>().Indexes.CreateOneAsync(indexModel);
        //        }
        //        else
        //        {
        //            throw x;
        //        }
        //    }
        //}

        ///// <summary>
        ///// Define an index for a given Entity collection.
        ///// </summary>
        ///// <typeparam name="T">Any class that inherits from Entity</typeparam>
        ///// <param name="type">Specify the type of index to create</param>
        ///// <param name="priority">Specify the indexing priority</param>
        ///// <param name="propertiesToIndex">x => x.Prop1, x => x.Prop2, x => x.PropEtc</param>
        //async public static Task DefineIndexAsync<T>(Type type, Priority priority, params Expression<Func<T, object>>[] propertiesToIndex)
        //{
        //    await DefineIndexAsync<T>(
        //        type,
        //        new Options { Background = (priority == Priority.Background) },
        //        propertiesToIndex);
        //}

=======
>>>>>>> 1b8ca040
        /// <summary>
        /// Search the text index of a collection for Entities matching the search term.
        /// <para>TIP: Make sure to define a text index with DefineIndex before searching</para>
        /// </summary>
        /// <typeparam name="T">Any class that inherits from Entity</typeparam>
        /// <param name="searchTerm">The text to search the index for</param>
        /// <returns>A List of Entities of given type</returns>
        public static List<T> SearchText<T>(string searchTerm)
        {
            return SearchTextAsync<T>(searchTerm).GetAwaiter().GetResult();
        }

        /// <summary>
        /// Search the text index of a collection for Entities matching the search term.
        /// <para>TIP: Make sure to define a text index with DefineIndex before searching</para>
        /// </summary>
        /// <typeparam name="T">Any class that inherits from Entity</typeparam>
        /// <param name="searchTerm">The text to search the index for</param>
        /// <returns>A List of Entities of given type</returns>
        async public static Task<List<T>> SearchTextAsync<T>(string searchTerm)
        {
            var filter = Builders<T>.Filter.Text(searchTerm, new TextSearchOptions { CaseSensitive = false });
            return await (await GetCollection<T>().FindAsync(filter)).ToListAsync();
        }

        private static void CheckIfInitialized()
        {
            if (_db == null) throw new InvalidOperationException("Database connection is not initialized!");
        }

		public static string GetCollectionName<T>() 
		{
			string result = typeof(T).Name;

<<<<<<< HEAD
			Collection collectionattr = typeof(T).GetTypeInfo().GetCustomAttribute<Collection>();
			if (collectionattr != null) 
			{
				result = collectionattr.Name;
			}

			return result;
		}
	}

=======
>>>>>>> 1b8ca040
    internal class IgnoreManyPropertiesConvention : ConventionBase, IMemberMapConvention
    {
        public void Apply(BsonMemberMap mMap)
        {
            if (mMap.MemberType.Name == "Many`1")
            {
                mMap.SetShouldSerializeMethod(o => false);
            }
        }
    }
}<|MERGE_RESOLUTION|>--- conflicted
+++ resolved
@@ -48,11 +48,7 @@
             try
             {
                 _db = new MongoClient(settings).GetDatabase(database);
-<<<<<<< HEAD
-                _db.ListCollections().ToList().Count(); //get the collection count so that db connection is established
-=======
                 _db.ListCollections().ToList().Count(); //get the collection count so that first db connection is established
->>>>>>> 1b8ca040
             }
             catch (Exception)
             {
@@ -73,12 +69,8 @@
 
         private static IMongoCollection<T> GetCollection<T>()
         {
-<<<<<<< HEAD
+            CheckIfInitialized();
             return _db.GetCollection<T>(GetCollectionName<T>());
-=======
-            CheckIfInitialized();
-            return _db.GetCollection<T>(typeof(T).Name);
->>>>>>> 1b8ca040
         }
 
         internal static IMongoCollection<Reference> GetRefCollection(string name)
@@ -89,10 +81,6 @@
 
         internal async static Task CreateIndexAsync<T>(CreateIndexModel<T> model)
         {
-<<<<<<< HEAD
-            CheckIfInitialized();
-=======
->>>>>>> 1b8ca040
             await GetCollection<T>().Indexes.CreateOneAsync(model);
         }
 
@@ -283,135 +271,6 @@
             return await (await DB.GetCollection<T>().FindAsync(expression)).ToListAsync();
         }
 
-<<<<<<< HEAD
-        ///// <summary>
-        ///// Define an index for a given Entity collection.
-        ///// </summary>
-        ///// <typeparam name="T">Any class that inherits from Entity</typeparam>
-        ///// <param name="type">Specify the type of index to create</param>
-        ///// <param name="options">Specify the indexing options</param>
-        ///// <param name="propertiesToIndex">x => x.Prop1, x => x.Prop2, x => x.PropEtc</param>
-        //public static void DefineIndex<T>(Type type, Options options, params Expression<Func<T, object>>[] propertiesToIndex)
-        //{
-        //    DefineIndexAsync<T>(type, options, propertiesToIndex).GetAwaiter().GetResult();
-        //}
-
-        ///// <summary>
-        ///// Define an index for a given Entity collection.
-        ///// </summary>
-        ///// <typeparam name="T">Any class that inherits from Entity</typeparam>
-        ///// <param name="type">Specify the type of index to create</param>
-        ///// <param name="priority">Specify the indexing priority</param>
-        ///// <param name="propertiesToIndex">x => x.Prop1, x => x.Prop2, x => x.PropEtc</param>
-        //public static void DefineIndex<T>(Type type, Priority priority, params Expression<Func<T, object>>[] propertiesToIndex)
-        //{
-        //    DefineIndexAsync<T>(
-        //        type,
-        //        priority,
-        //        propertiesToIndex).GetAwaiter().GetResult();
-        //}
-
-        ///// <summary>
-        ///// Define an index for a given Entity collection.
-        ///// </summary>
-        ///// <typeparam name="T">Any class that inherits from Entity</typeparam>
-        ///// <param name="type">Specify the type of index to create</param>
-        ///// <param name="options">Specify the indexing options</param>
-        ///// <param name="propertiesToIndex">x => x.Prop1, x => x.Prop2, x => x.PropEtc</param>
-        //async public static Task DefineIndexAsync<T>(Type type, Options options, params Expression<Func<T, object>>[] propertiesToIndex)
-        //{
-        //    CheckIfInitialized();
-
-        //    var propNames = new SortedSet<string>();
-
-        //    var keyDefs = new List<IndexKeysDefinition<T>>();
-
-        //    foreach (var property in propertiesToIndex)
-        //    {
-        //        var member = property.Body as MemberExpression;
-        //        if (member == null) member = (property.Body as UnaryExpression)?.Operand as MemberExpression;
-        //        if (member == null) throw new ArgumentException("Unable to get property name");
-        //        propNames.Add(member.Member.Name);
-
-        //    }
-
-
-        //    foreach (var prop in propNames)
-        //    {
-        //        switch (type)
-        //        {
-        //            case Type.Ascending:
-        //                keyDefs.Add(Builders<T>.IndexKeys.Ascending(prop));
-        //                break;
-        //            case Type.Descending:
-        //                keyDefs.Add(Builders<T>.IndexKeys.Descending(prop));
-        //                break;
-        //            case Type.Geo2D:
-        //                keyDefs.Add(Builders<T>.IndexKeys.Geo2D(prop));
-        //                break;
-        //            case Type.Geo2DSphere:
-        //                keyDefs.Add(Builders<T>.IndexKeys.Geo2DSphere(prop));
-        //                break;
-        //            case Type.GeoHaystack:
-        //                keyDefs.Add(Builders<T>.IndexKeys.GeoHaystack(prop));
-        //                break;
-        //            case Type.Hashed:
-        //                keyDefs.Add(Builders<T>.IndexKeys.Hashed(prop));
-        //                break;
-        //            case Type.Text:
-        //                keyDefs.Add(Builders<T>.IndexKeys.Text(prop));
-        //                break;
-        //        }
-        //    }
-
-        //    options.Name = typeof(T).Name;
-        //    if (type == Type.Text)
-        //    {
-        //        options.Name = $"{options.Name}[TEXT]";
-        //    }
-        //    else
-        //    {
-        //        options.Name = $"{options.Name}[{string.Join("-", propNames)}]";
-        //    }
-
-        //    var indexModel = new CreateIndexModel<T>(
-        //                            Builders<T>.IndexKeys.Combine(keyDefs),
-        //                            options.ToCreateIndexOptions());
-        //    try
-        //    {
-        //        await GetCollection<T>().Indexes.CreateOneAsync(indexModel);
-        //    }
-        //    catch (MongoCommandException x)
-        //    {
-        //        if (x.Code == 85)
-        //        {
-        //            await GetCollection<T>().Indexes.DropOneAsync(options.Name);
-        //            await GetCollection<T>().Indexes.CreateOneAsync(indexModel);
-        //        }
-        //        else
-        //        {
-        //            throw x;
-        //        }
-        //    }
-        //}
-
-        ///// <summary>
-        ///// Define an index for a given Entity collection.
-        ///// </summary>
-        ///// <typeparam name="T">Any class that inherits from Entity</typeparam>
-        ///// <param name="type">Specify the type of index to create</param>
-        ///// <param name="priority">Specify the indexing priority</param>
-        ///// <param name="propertiesToIndex">x => x.Prop1, x => x.Prop2, x => x.PropEtc</param>
-        //async public static Task DefineIndexAsync<T>(Type type, Priority priority, params Expression<Func<T, object>>[] propertiesToIndex)
-        //{
-        //    await DefineIndexAsync<T>(
-        //        type,
-        //        new Options { Background = (priority == Priority.Background) },
-        //        propertiesToIndex);
-        //}
-
-=======
->>>>>>> 1b8ca040
         /// <summary>
         /// Search the text index of a collection for Entities matching the search term.
         /// <para>TIP: Make sure to define a text index with DefineIndex before searching</para>
@@ -446,7 +305,6 @@
 		{
 			string result = typeof(T).Name;
 
-<<<<<<< HEAD
 			Collection collectionattr = typeof(T).GetTypeInfo().GetCustomAttribute<Collection>();
 			if (collectionattr != null) 
 			{
@@ -457,8 +315,6 @@
 		}
 	}
 
-=======
->>>>>>> 1b8ca040
     internal class IgnoreManyPropertiesConvention : ConventionBase, IMemberMapConvention
     {
         public void Apply(BsonMemberMap mMap)
